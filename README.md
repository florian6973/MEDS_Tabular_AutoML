# Scalable tabularization and tabular feature usage utilities over generic MEDS datasets

This repository provides utilities and scripts to run limited automatic tabular ML pipelines for generic MEDS
datasets.

#### Q1: What do you mean "tabular pipelines"? Isn't _all_ structured EHR data already tabular?

This is a common misconception. _Tabular_ data refers to data that can be organized in a consistent, logical
set of rows/columns such that the entirety of a "sample" or "instance" for modeling or analysis is contained
in a single row, and the set of columns possibly observed (there can be missingness) is consistent across all
rows. Structured EHR data does not satisfy this definition, as we will have different numbers of observations
of medical codes and values at different timestamps for different patients, so it cannot simultanesouly
satisfy the (1) "single row single instance", (2) "consistent set of columns", and (3) "logical" requirements.
Thus, in this pipeline, when we say we will produce a "tabular" view of MEDS data, we mean a dataset that can
realize these constraints, which will explicitly involve summarizing the patient data over various historical
or future windows in time to produce a single row per patient with a consistent, logical set of columns
(though there may still be missingness).

#### Q2: Why not other systems?

- [TemporAI](https://github.com/vanderschaarlab/temporai) is the most natural competitor, and already
  supports AutoML capabilities. However, TemporAI (as of now) does not support generic MEDS datasets, and it
  is not clear if their AutoML systems will scale to the size of datasets we need to support. But, further
  investigation is needed, and it may be the case that the best solution here is simply to write a custom
  data source for MEDS data within TemporAI and leverage their tools.

# Installation

Clone this repository and install the requirements by running `pip install .` in the root directory.

# Usage

This repository consists of two key pieces:

1. Construction of and efficient loading of tabular (flat, non-longitudinal) summary features describing
   patient records in MEDS over arbitrary time-windows (e.g. 1 year, 6 months, etc.) either backwards or
   forwards in time from a given index date. Naturally, only "look-back" windows should be used for
   future-event prediction tasks; however, the capability to summarize "look-ahead" windows is also useful
   for characterizing and describing the differences between patient populations statistically.
2. Running basic AutoML pipelines over these tabular features to predict arbitrary binary classification
   downstream tasks defined over these datasets. The "AutoML" part of this is not particularly advanced --
   what is more advanced is the efficient construction, storage, and loading of tabular features for the
   candidate AutoML models, enabling a far more extensive search over different featurization strategies.
<<<<<<< HEAD

### Scripts and Examples

See `tests/test_tabularize_integration.py` for an example of the end-to-end pipeline being run on synthetic data. This
script is a functional test that is also run with `pytest` to verify the correctness of the algorithm.

#### Core Scripts:

1. `scripts/identify_columns.py` loads all training shard to identify which feature columns
   to generate tabular data for.
2. `scripts/tabularize_static.py` Iterates through shards and generates tabular vectors for
   each patient. There is a single row per patient for each shard.
3. `scripts/summarize_over_windows.py` For each shard, iterates through window sizes and aggregations to and
   horizontally concatenates the outputs to generate the final tabular representations at every event time for
   every patient.
4. `scripts/tabularize_merge` Aligns the time-series window aggregations (generated in the previous step) with
   the static tabular vectors and caches them for training.
5. `scripts/hf_cohort/aces_task_extraction.py` Generates the task labels and caches them with the event_id
   indexes which align them with the nearest prior event in the tabular data.
6. `scripts/xgboost_sweep.py` Tunes XGboost on methods. Iterates through the labels and corresponding tabular data.

We run this on an example dataset using the following bash scripts in sequence:

```bash
bash hf_cohort_shard.sh  # processes the dataset into meds format
bash hf_cohort_e2e.sh  # performs (steps 1-4 above)
bash hf_cohort/aces_task.sh  # generates labels (step 5)
bash xgboost.sh  # trains xgboos (step 6)
```
=======
>>>>>>> 6240c8af

## Feature Construction, Storage, and Loading

Tabularization of a (raw) MEDS dataset is done by running the `scripts/data/tabularize.py` script. This script
must inherently do a base level of preprocessing over the MEDS data, then will construct a sharded tabular
representation that respects the overall sharding of the raw data. This script uses [Hydra](https://hydra.cc/)
to manage configuration, and the configuration file is located at `configs/tabularize.yaml`.

Tabularization will take as input a MEDS dataset in a directory we'll denote `$MEDS_cohort_dir` and will write out a collection of tabularization files to disk in subdirectories of this cohort directory. In particular for a given shard prefix in the raw MEDS cohort (e.g., `train/0`, `held_out/1`, etc.)

1. In `$MEDS_cohort_dir/tabularized/static/$SHARD_PREFIX.parquet` will be tabularized, wide-format representations of code / value occurrences with null timestamps. In the case that sub-sharding is needed, sub-shards will instead be written as sub-directories of this base directory: `$MEDS_cohort_dir/tabularized/static/$SHARD_PREFIX/$SUB_SHARD.parquet`. This sub-sharding pattern will hold for all files and not be subsequently measured.
2. In `$MEDS_cohort_dir/tabularized/at_observation/$SHARD_PREFIX.parquet` will be tabularized, wide-format representations of code / value observations for all observations of patient data with a non-null timestamp.
3. In `$MEDS_cohort_dir/tabularized/over_window/$WINDOW_SIZE/$SHARD_PREFIX.parquet` will be tabularized, wide-format summarization of the code / value occurrences over a window of size `$WINDOW_SIZE` as of the index date at the row's timestamp.

## AutoML Pipelines

# TODOs

1. Leverage the "event bound aggregation" capabilities of [ESGPT Task
   Select](https://github.com/justin13601/ESGPTTaskQuerying/) to construct tabular summary features for
   event-bound historical windows (e.g., until the prior admission, until the last diagnosis of some type,
   etc.).
2. Support more feature aggregation functions.
3. Probably rename this repository, as the focus is really more on the tabularization and feature usage
   utilities than on the AutoML pipelines themselves.
4. Import, rather than reimplement, the mapper utilities from the MEDS preprocessing repository.
5. Investigate the feasibility of using TemporAI for this task.
6. Consider splitting the feature construction and AutoML pipeline parts of this repository into separate
<<<<<<< HEAD
   repositories.

# YAML Configuration File

- `MEDS_cohort_dir`: directory of MEDS format dataset that is ingested.
- `tabularized_data_dir`: output directory of tabularized data.
- `min_code_inclusion_frequency`: The base feature inclusion frequency that should be used to dictate
  what features can be included in the flat representation. It can either be a float, in which
  case it applies across all measurements, or `None`, in which case no filtering is applied, or
  a dictionary from measurement type to a float dictating a per-measurement-type inclusion
  cutoff.
- `window_sizes`: Beyond writing out a raw, per-event flattened representation, the dataset also has
  the capability to summarize these flattened representations over the historical windows
  specified in this argument. These are strings specifying time deltas, using this syntax:
  `link`\_. Each window size will be summarized to a separate directory, and will share the same
  subject file split as is used in the raw representation files.
- `codes`: A list of codes to include in the flat representation. If `None`, all codes will be included
  in the flat representation.
- `aggs`: A list of aggregations to apply to the raw representation. Must have length greater than 0.
- `n_patients_per_sub_shard`: The number of subjects that should be included in each output file.
  Lowering this number increases the number of files written, making the process of creating and
  leveraging these files slower but more memory efficient.
- `do_overwrite`: If `True`, this function will overwrite the data already stored in the target save
  directory.
- `seed`: The seed to use for random number generation.
=======
   repositories.
>>>>>>> 6240c8af
<|MERGE_RESOLUTION|>--- conflicted
+++ resolved
@@ -41,7 +41,6 @@
    downstream tasks defined over these datasets. The "AutoML" part of this is not particularly advanced --
    what is more advanced is the efficient construction, storage, and loading of tabular features for the
    candidate AutoML models, enabling a far more extensive search over different featurization strategies.
-<<<<<<< HEAD
 
 ### Scripts and Examples
 
@@ -71,8 +70,7 @@
 bash hf_cohort/aces_task.sh  # generates labels (step 5)
 bash xgboost.sh  # trains xgboos (step 6)
 ```
-=======
->>>>>>> 6240c8af
+
 
 ## Feature Construction, Storage, and Loading
 
@@ -101,32 +99,4 @@
 4. Import, rather than reimplement, the mapper utilities from the MEDS preprocessing repository.
 5. Investigate the feasibility of using TemporAI for this task.
 6. Consider splitting the feature construction and AutoML pipeline parts of this repository into separate
-<<<<<<< HEAD
-   repositories.
-
-# YAML Configuration File
-
-- `MEDS_cohort_dir`: directory of MEDS format dataset that is ingested.
-- `tabularized_data_dir`: output directory of tabularized data.
-- `min_code_inclusion_frequency`: The base feature inclusion frequency that should be used to dictate
-  what features can be included in the flat representation. It can either be a float, in which
-  case it applies across all measurements, or `None`, in which case no filtering is applied, or
-  a dictionary from measurement type to a float dictating a per-measurement-type inclusion
-  cutoff.
-- `window_sizes`: Beyond writing out a raw, per-event flattened representation, the dataset also has
-  the capability to summarize these flattened representations over the historical windows
-  specified in this argument. These are strings specifying time deltas, using this syntax:
-  `link`\_. Each window size will be summarized to a separate directory, and will share the same
-  subject file split as is used in the raw representation files.
-- `codes`: A list of codes to include in the flat representation. If `None`, all codes will be included
-  in the flat representation.
-- `aggs`: A list of aggregations to apply to the raw representation. Must have length greater than 0.
-- `n_patients_per_sub_shard`: The number of subjects that should be included in each output file.
-  Lowering this number increases the number of files written, making the process of creating and
-  leveraging these files slower but more memory efficient.
-- `do_overwrite`: If `True`, this function will overwrite the data already stored in the target save
-  directory.
-- `seed`: The seed to use for random number generation.
-=======
-   repositories.
->>>>>>> 6240c8af
+   repositories.