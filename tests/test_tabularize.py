--- conflicted
+++ resolved
@@ -274,13 +274,8 @@
         assert ts_matrix.shape[0] == expected_num_rows, (
             f"Time-Series Data matrix Should have {expected_num_rows}" f" rows but has {ts_matrix.shape[0]}!"
         )
-<<<<<<< HEAD
-    output_files = list_subdir_files(str(output_dir.resolve()), "npz")
+    output_files = list_subdir_files(str(Path(cfg.output_tabularized_dir).resolve()), "npz")
     for split in split_json:
-=======
-    output_files = list_subdir_files(str(Path(cfg.output_tabularized_dir).resolve()), "npz")
-    for split in split_json.keys():
->>>>>>> 0db7bd69
         for window in cfg.tabularization.window_sizes:
             for agg in cfg.tabularization.aggs:
                 if agg.startswith("static"):
