"""The base class for core dataset processing logic and script utilities."""
import os
import sys
from pathlib import Path

import hydra
import numpy as np
import polars as pl
from loguru import logger
from omegaconf import DictConfig, ListConfig, OmegaConf
from scipy.sparse import coo_array

WRITE_USE_PYARROW = True
ROW_IDX_NAME = "__row_idx"

STATIC_CODE_AGGREGATION = "static/present"
STATIC_VALUE_AGGREGATION = "static/first"

CODE_AGGREGATIONS = [
    "code/count",
]

VALUE_AGGREGATIONS = [
    "value/count",
    "value/has_values_count",
    "value/sum",
    "value/sum_sqd",
    "value/min",
    "value/max",
]


def hydra_loguru_init() -> None:
    """Adds loguru output to the logs that hydra scrapes.

    Must be called from a hydra main!
    """
    hydra_path = hydra.core.hydra_config.HydraConfig.get().runtime.output_dir
    logger.add(os.path.join(hydra_path, "main.log"))


def filter_to_codes(
    code_metadata_fp: Path,
    allowed_codes: list[str] | None,
    min_code_inclusion_count: int | None,
    min_code_inclusion_frequency: float | None,
    max_include_codes: int | None,
) -> ListConfig[str]:
    """Filters and returns codes based on allowed list and minimum frequency.

    Args:
        allowed_codes: List of allowed codes, None means all codes are allowed.
        min_code_inclusion_count: Minimum frequency a code must have to be included.
        code_metadata_fp: Path to the metadata file containing code information.

    Returns:
        Sorted list of the intersection of allowed codes (if they are specified) and filters based on
        inclusion frequency.

    Examples:
        >>> from tempfile import NamedTemporaryFile
        >>> with NamedTemporaryFile() as f:
        ...     pl.DataFrame({"code": ["E", "D", "A"], "count": [4, 3, 2]}).write_parquet(f.name)
        ...     filter_to_codes( f.name, ["A", "D"], 3, None, None)
        ['D']
        >>> with NamedTemporaryFile() as f:
        ...     pl.DataFrame({"code": ["E", "D", "A"], "count": [4, 3, 2]}).write_parquet(f.name)
        ...     filter_to_codes( f.name, ["A", "D"], 10, None, None)
        Traceback (most recent call last):
        ...
        ValueError: Code filtering criteria ...
        ...
    """
    feature_freqs = pl.read_parquet(code_metadata_fp)

    if allowed_codes is not None:
        feature_freqs = feature_freqs.filter(pl.col("code").is_in(allowed_codes))

    if min_code_inclusion_frequency is not None:
        pass

    if min_code_inclusion_count is not None:
        feature_freqs = feature_freqs.filter(pl.col("count") >= min_code_inclusion_count)

    if max_include_codes is not None:
        feature_freqs = feature_freqs.sort("count", descending=True).head(max_include_codes)

    if len(feature_freqs["code"]) == 0:
        raise ValueError(
            f"Code filtering criteria leaves only 0 codes. Note that {feature_freqs.shape[0]} "
            "codes are read in, try modifying the following kwargs:"
            f"\n- tabularization.allowed_codes: {allowed_codes}"
            f"\n- tabularization.min_code_inclusion_count: {min_code_inclusion_count}"
            f"\n- tabularization.min_code_inclusion_frequency: {min_code_inclusion_frequency}"
            f"\n- tabularization.max_include_codes: {max_include_codes}"
        )
    return ListConfig(sorted(feature_freqs["code"].to_list()))


OmegaConf.register_new_resolver("filter_to_codes", filter_to_codes, replace=True)


def load_tqdm(use_tqdm: bool):
    """Conditionally loads and returns tqdm progress bar handler or a no-operation function.

    Args:
        use_tqdm: Flag indicating whether to use tqdm progress bar.

    Returns:
        A function that either encapsulates tqdm or simply returns the input it is given.
    """
    if use_tqdm:
        from tqdm import tqdm

        return tqdm
    else:

        def noop(x, **kwargs):
            return x

        return noop


def parse_static_feature_column(c: str) -> tuple[str, str, str, str]:
    """Parses a flat feature column format into component parts.

    Args:
        c: The column string in 'category/subcategory/feature' format.

    Returns:
        A tuple containing separate strings of the feature column format.

    Raises:
        ValueError: If the column string format is incorrect.

    Examples:
        >>> parse_static_feature_column("A/static/present")
        ('A', 'static', 'present')
        >>> parse_static_feature_column("A/B/static/first")
        ('A/B', 'static', 'first')
        >>> parse_static_feature_column("static/first")
        Traceback (most recent call last):
            ...
        ValueError: Column static/first is not a valid flat feature column!
    """
    parts = c.split("/")
    if len(parts) < 3:
        raise ValueError(f"Column {c} is not a valid flat feature column!")
    return ("/".join(parts[:-2]), parts[-2], parts[-1])


def array_to_sparse_matrix(array: np.ndarray, shape: tuple[int, int]) -> coo_array:
    """Converts a numpy array representation into a sparse matrix.

    Args:
        array: The array containing data, rows, and columns.
        shape: The shape of the resulting sparse matrix.

    Returns:
        The formatted sparse matrix.

    Raises:
        AssertionError: If the input array's first dimension is not 3.
    """
    if not array.shape[0] == 3:
        raise AssertionError("Array must have 3 dimensions: [data, row, col], currently has", array.shape[0])
    data, row, col = array
    return coo_array((data, (row, col)), shape=shape)


def get_min_dtype(array: np.ndarray) -> np.dtype:
    """Get the minimal dtype that can represent the array.

    Args:
        array: The array to determine the minimal dtype for.

    Returns:
        The minimal dtype that can represent the array, or the array's dtype if it is non-numeric.

    Examples:
        >>> get_min_dtype(np.array([1, 2, 3])) # doctest:+ELLIPSIS
        dtype('...')
        >>> get_min_dtype(np.array([1, 2, 3, int(1e9)])) # doctest:+ELLIPSIS
        dtype('...')
        >>> get_min_dtype(np.array([1, 2, 3, int(1e18)])) # doctest:+ELLIPSIS
        dtype('...')
        >>> get_min_dtype(np.array([1, 2, 3, -128])) # doctest:+ELLIPSIS
        dtype('...')
        >>> get_min_dtype(np.array([1.0, 2.0, 3.0])) # doctest:+ELLIPSIS
        dtype('...')
        >>> get_min_dtype(np.array([1, 2, 3, np.nan])) # doctest:+ELLIPSIS
        dtype('...')
        >>> get_min_dtype(np.array([1, 2, 3, "a"])) # doctest:+ELLIPSIS
        dtype('...')
    """
    if np.issubdtype(array.dtype, np.integer):
        return np.result_type(np.min_scalar_type(array.min()), array.max())
    elif np.issubdtype(array.dtype, np.floating):
        return np.result_type(np.float32)
        # For more precision, we could do this
        # try:
        #    array.astype(np.float32, copy=False)
        #    return np.float32
        # except OverflowError:
        #    return np.float64

    return array.dtype


def sparse_matrix_to_array(coo_matrix: coo_array) -> tuple[np.ndarray, tuple[int, int]]:
    """Converts a sparse matrix to a numpy array format with shape information.

    Args:
        coo_matrix: The sparse matrix to convert.

    Returns:
        A tuple of a numpy array ([data, row, col]) and the shape of the original matrix.
    """
    data, row, col = coo_matrix.data, coo_matrix.row, coo_matrix.col
    # Remove invalid indices
    valid_indices = (data == 0) | np.isnan(data)
    data = data[~valid_indices]
    row = row[~valid_indices]
    col = col[~valid_indices]
    # reduce dtypes
    if len(data):
        data = data.astype(get_min_dtype(data), copy=False)
        row = row.astype(get_min_dtype(row), copy=False)
        col = col.astype(get_min_dtype(col), copy=False)

    return np.array([data, row, col]), coo_matrix.shape


def store_matrix(coo_matrix: coo_array, fp_path: Path) -> None:
    """Stores a sparse matrix to disk as a .npz file.

    Args:
        coo_matrix: The sparse matrix to store.
        fp_path: The file path where the matrix will be stored.
    """
    array, shape = sparse_matrix_to_array(coo_matrix)
    np.savez(fp_path, array=array, shape=shape)


def load_matrix(fp_path: Path) -> coo_array:
    """Loads a sparse matrix from a .npz file.

    Args:
        fp_path: The path to the .npz file containing the sparse matrix data.

    Returns:
        The loaded sparse matrix.
    """
    npzfile = np.load(fp_path)
    array, shape = npzfile["array"], npzfile["shape"]
    return array_to_sparse_matrix(array, shape)


def write_df(df: pl.LazyFrame | pl.DataFrame | coo_array, fp: Path, do_overwrite: bool = False) -> None:
    """Writes a sparse matrix to disk.

    Args:
        df: The sparse matrix to write.
        fp: The file path where to write the data.
        do_overwrite: A flag indicating whether to overwrite the file if it already exists.

    Raises:
        FileExistsError: If the file exists and 'do_overwrite' is not set to True.
        TypeError: If the type of 'df' is not supported for writing.

    Examples:
        >>> import tempfile
        >>> from polars.testing import assert_frame_equal
        >>> df_polars = pl.DataFrame({"a": [1, 2, 3]})
        >>> df_coo_array = coo_array(([1, 2, 3], ([0, 1, 2], [0, 0, 0])), shape=(3, 1))
        >>> with tempfile.TemporaryDirectory() as tmpdir:
        ...     fp = Path(tmpdir) / "test.parquet"
        ...     write_df(df_polars, fp)
        ...     assert fp.is_file()
        ...     assert_frame_equal(pl.read_parquet(fp), df_polars)
        ...     write_df(df_polars.lazy(), fp, do_overwrite=True)
        ...     assert_frame_equal(pl.read_parquet(fp), df_polars)
        ...     fp = Path(tmpdir) / "test.npz"
        ...     write_df(df_coo_array, fp, do_overwrite=True)
        ...     assert load_matrix(fp).toarray().tolist() == [[1], [2], [3]]
        ...     import pytest
        ...     with pytest.raises(FileExistsError):
        ...         write_df(df_coo_array, fp, do_overwrite=False)
    """
    if fp.is_file() and not do_overwrite:
        raise FileExistsError(f"{fp} exists and do_overwrite is {do_overwrite}!")

    fp.parent.mkdir(exist_ok=True, parents=True)

    if isinstance(df, pl.LazyFrame):
        df.collect().write_parquet(fp, use_pyarrow=WRITE_USE_PYARROW)
    elif isinstance(df, pl.DataFrame):
        df.write_parquet(fp, use_pyarrow=WRITE_USE_PYARROW)
    elif isinstance(df, coo_array):
        store_matrix(df, fp)
    else:
        raise TypeError(f"Unsupported type for df: {type(df)}")


def get_events_df(shard_df: pl.LazyFrame, feature_columns) -> pl.LazyFrame:
    """Extracts and filters an Events LazyFrame with one row per observation (times can be duplicated).

    Args:
        shard_df: The LazyFrame shard from which to extract events.
        feature_columns: The columns that define features used to filter the LazyFrame.

    Returns:
        A LazyFrame where each row corresponds to an event, filtered by feature columns.
    """
    # Filter out feature_columns that were not present in the training set
    raw_feature_columns = ["/".join(c.split("/")[:-1]) for c in feature_columns]
    shard_df = shard_df.filter(pl.col("code").is_in(raw_feature_columns))
    # Drop rows with missing time or code to get events
    ts_shard_df = shard_df.drop_nulls(subset=["time", "code"])
    return ts_shard_df


def get_unique_time_events_df(events_df: pl.LazyFrame) -> pl.LazyFrame:
    """Ensures all times in the events LazyFrame are unique and sorted by subject_id and time.

    Args:
        events_df: Events LazyFrame to process.

    Returns:
        A LazyFrame with unique times, sorted by subject_id and time.
    """
    if not events_df.select(pl.col("time")).null_count().collect().item() == 0:
        raise ValueError("Time column must not have null values for time series data.")
    # Check events_df is sorted - so it aligns with the ts_matrix we generate later in the pipeline
    events_df = (
        events_df.drop_nulls("time").select(pl.col(["subject_id", "time"])).unique(maintain_order=True)
    )
    if not events_df.sort(by=["subject_id", "time"]).collect().equals(events_df.collect()):
        raise ValueError("Data frame must be sorted by subject_id and time")
    return events_df


def get_feature_names(agg: str, feature_columns: list[str]) -> str:
    """Extracts feature column names based on aggregation type from a list of column names.

    Args:
        agg: The aggregation type to filter by.
        feature_columns: The list of feature column names.

    Returns:
        The filtered list of feature column names based on the aggregation type.

    Raises:
        ValueError: If the aggregation type is unknown or unsupported.
    """
    if agg in [STATIC_CODE_AGGREGATION, STATIC_VALUE_AGGREGATION]:
        return [c for c in feature_columns if c.endswith(agg)]
    elif agg in CODE_AGGREGATIONS:
        return [c for c in feature_columns if c.endswith("/code")]
    elif agg in VALUE_AGGREGATIONS:
        return [c for c in feature_columns if c.endswith("/value")]
    else:
        raise ValueError(f"Unknown aggregation type {agg}")


def get_feature_indices(agg: str, feature_columns: list[str]) -> list[int]:
    """Generates a list of feature name indices based on the aggregation type.

    Args:
        agg: The aggregation type used to filter feature names.
        feature_columns: The list of all feature column names.

    Returns:
        Indices of the columns that match the aggregation type.
    """
    feature_to_index = {c: i for i, c in enumerate(feature_columns)}
    agg_features = get_feature_names(agg, feature_columns)
    return [feature_to_index[c] for c in agg_features]


def get_shard_prefix(base_path: Path, fp: Path) -> str:
    """Extracts the shard prefix from a file path by removing the raw_cohort_dir.

    Args:
        base_path: The base path to remove from the file path.
        fp: The full file path from which to extract the shard prefix.

    Returns:
        The shard prefix (the file path relative to the base path with the suffix removed).

    Examples:
        >>> get_shard_prefix(Path("/a/b/c"), Path("/a/b/c/d.parquet"))
        'd'
        >>> get_shard_prefix(Path("/a/b/c"), Path("/a/b/c/d/e.csv.gz"))
        'd/e'
    """

    relative_path = fp.relative_to(base_path)
    relative_parent = relative_path.parent
    file_name = relative_path.name.split(".")[0]

    return str(relative_parent / file_name)


def log_to_logfile(model, cfg, output_fp):
    """Log model hyperparameters and performance to two log files.

    Args:
        model: The model to log.
        cfg: The configuration dictionary.
        output_fp: The relative output file path.
    """
    log_fp = Path(cfg.path.model_log_dir)

    # make a folder to log everything for this model
    out_fp = log_fp / output_fp
    out_fp.mkdir(parents=True, exist_ok=True)

    # config as a json
<<<<<<< HEAD
    config_fp = out_fp / f"{cfg.path.config_log_stem}.json"
    with open(config_fp, "w") as f:
        f.write(OmegaConf.to_yaml(cfg))

    model_performance_fp = out_fp / f"{cfg.path.performance_log_stem}.csv"
=======
    config_fp = out_fp / f"{cfg.model_logging.config_log_stem}.log"
    with open(config_fp, "w") as f:
        f.write(OmegaConf.to_yaml(cfg))

    model_performance_fp = out_fp / f"{cfg.model_logging.performance_log_stem}.log"
>>>>>>> d29ece9d
    with open(model_performance_fp, "w") as f:
        f.write("model_fp,tuning_auc,test_auc\n")
        f.write(f"{output_fp},{model.evaluate()},{model.evaluate(split='held_out')}\n")

    logger.debug(f"Model config and performance logged to {config_fp} and {model_performance_fp}")


def current_script_name() -> str:
    """Returns the name of the module that called this function."""

    main_module = sys.modules["__main__"]
    main_func = getattr(main_module, "main", None)
    if main_func and callable(main_func):
        func_module = main_func.__module__
        if func_module == "__main__":
            return Path(sys.argv[0]).stem
        else:
            return func_module.split(".")[-1]

    logger.warning("Can't find main function in __main__ module. Using sys.argv[0] as a fallback.")
    return Path(sys.argv[0]).stem


def stage_init(cfg: DictConfig, keys: list[str]):
    """Initializes the stage by logging the configuration and the stage-specific paths.

    Args:
        cfg: The global configuration object, which should have a ``cfg.stage_cfg`` attribute containing the
            stage specific configuration.

    Returns: The data input directory, stage output directory, and metadata input directory.
    """
    logger.info(
        f"Running {current_script_name()} with the following configuration:\n{OmegaConf.to_yaml(cfg)}"
    )

    chk_kwargs = {k: OmegaConf.select(cfg, k) for k in keys}

    def chk(x: Path | None) -> str:
        if x is None:
            return "❌"
        return "✅" if x.exists() and str(x) != "" else "❌"

    paths_strs = [
        f"  - {k}: {chk(Path(v) if v is not None else None)} "
        f"{str(Path(v).resolve()) if v is not None else 'None'}"
        for k, v in chk_kwargs.items()
    ]

    logger_strs = [
        f"Stage config:\n{OmegaConf.to_yaml(cfg)}",
        "Paths: (checkbox indicates if it exists)",
    ]
    logger.debug("\n".join(logger_strs + paths_strs))<|MERGE_RESOLUTION|>--- conflicted
+++ resolved
@@ -417,19 +417,11 @@
     out_fp.mkdir(parents=True, exist_ok=True)
 
     # config as a json
-<<<<<<< HEAD
     config_fp = out_fp / f"{cfg.path.config_log_stem}.json"
     with open(config_fp, "w") as f:
         f.write(OmegaConf.to_yaml(cfg))
 
-    model_performance_fp = out_fp / f"{cfg.path.performance_log_stem}.csv"
-=======
-    config_fp = out_fp / f"{cfg.model_logging.config_log_stem}.log"
-    with open(config_fp, "w") as f:
-        f.write(OmegaConf.to_yaml(cfg))
-
-    model_performance_fp = out_fp / f"{cfg.model_logging.performance_log_stem}.log"
->>>>>>> d29ece9d
+    model_performance_fp = out_fp / f"{cfg.path.performance_log_stem}.log"
     with open(model_performance_fp, "w") as f:
         f.write("model_fp,tuning_auc,test_auc\n")
         f.write(f"{output_fp},{model.evaluate()},{model.evaluate(split='held_out')}\n")
